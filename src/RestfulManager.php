<?php

/**
 * @file
 * Contains \Drupal\restful\RestfulManager.
 */

namespace Drupal\restful;

use Drupal\restful\Formatter\FormatterManager;
use Drupal\restful\Formatter\FormatterManagerInterface;
use Drupal\restful\Http\Request;
use Drupal\restful\Http\RequestInterface;
use Drupal\restful\Http\Response;
use Drupal\restful\Http\ResponseInterface;
use Drupal\restful\Plugin\resource\DataInterpreter\DataInterpreterInterface;
use Drupal\restful\Resource\ResourceManager;
use Drupal\restful\Resource\ResourceManagerInterface;

class RestfulManager {

  /**
   * The front controller callback function.
   */
  const FRONT_CONTROLLER_CALLBACK = 'restful_menu_process_callback';

  /**
   * The front controller access callback function.
   */
  const FRONT_CONTROLLER_ACCESS_CALLBACK = 'restful_menu_access_callback';

  /**
   * The request object.
   *
   * @var RequestInterface
   */
  protected $request;

  /**
   * The response object.
   *
   * @var ResponseInterface
   */
  protected $response;

  /**
   * The resource manager.
   *
   * @var ResourceManagerInterface
   */
  protected $resourceManager;

  /**
   * The formatter manager.
   *
   * @var FormatterManagerInterface
   */
  protected $formatterManager;

  /**
   * Accessor for the request.
   *
   * @return RequestInterface
   *   The request object.
   */
  public function getRequest() {
    return $this->request;
  }

  /**
   * Mutator for the request.
   *
   * @param RequestInterface $request
   *   The request object.
   */
  public function setRequest(RequestInterface $request) {
    $this->request = $request;
  }

  /**
   * Accessor for the response.
   *
   * @return ResponseInterface
   *   The response object.
   */
  public function getResponse() {
    return $this->response;
  }

  /**
   * Mutator for the response.
   *
   * @param ResponseInterface $response
   *   The response object.
   */
  public function setResponse(ResponseInterface $response) {
    $this->response = $response;
  }

  /**
   * Accessor for the resource manager.
   *
   * @return ResourceManagerInterface
   */
  public function getResourceManager() {
    return $this->resourceManager;
  }

  /**
   * Mutator for the resource manager.
   *
   * @param ResourceManagerInterface $resourceManager
   */
  public function setResourceManager(ResourceManagerInterface $resourceManager) {
    $this->resourceManager = $resourceManager;
  }

  /**
   * Accessor for the formatter manager.
   *
   * @return FormatterManagerInterface
   */
  public function getFormatterManager() {
    return $this->formatterManager;
  }

  /**
   * Mutator for the formatter manager.
   *
   * @param FormatterManagerInterface $formatterManager
   */
  public function setFormatterManager(FormatterManagerInterface $formatterManager) {
    $this->formatterManager = $formatterManager;
  }

  /**
   * Constructor.
   */
  public function __construct(RequestInterface $request, ResponseInterface $response, ResourceManagerInterface $resource_manager, FormatterManagerInterface $formatter_manager) {
    // Init the properties.
    $this->request = $request;
    $this->response = $response;
    $this->resourceManager = $resource_manager;
    $this->formatterManager = $formatter_manager;
  }

  /**
   * Factory method.
   *
   * @return RestfulManager
   *   The newly created manager.
   */
  public static function createFromGlobals() {
    $request = Request::createFromGlobals();
    $response = Response::create();
    $resource_manager = new ResourceManager($request);
    $formatter_manager = new FormatterManager();

    return new static($request, $response, $resource_manager, $formatter_manager);
  }

  /**
   * Processes the request to produce a response.
   *
   * @return Response
   *   The response being sent back to the consumer via the menu callback.
   */
  public function process() {
    // Gets the appropriate resource plugin (based on the request object). That
    // plugin processes the request according to the REST principles.
    $data = $this->resourceManager->process();

    // Formats the data based on the negotiatied output format. It accesses to
    // the request information via the service container.
    $body = $this->formatterManager->format($data);

    // Prepares the body for the response. At this point all headers have been
    // added to the response.
    $this->response->setContent($body);

    // The menu callback function is in charge of adding all the headers and
    // returning the body.
    return $this->response;
  }

  /**
<<<<<<< HEAD
   * Helper function to echo static strings.
   *
   * @param DataInterpreterInterface $value
   *   The resource value.
   * @param string $message
   *   The string to relay.
   *
   * @return string
   *   Returns $message
   */
  public static function echoMessage(DataInterpreterInterface $value, $message) {
    return $message;
=======
   * Checks if the passed in request belongs to RESTful.
   *
   * @param RequestInterface $request
   *   The path to check.
   *
   * @return bool
   *   TRUE if the path belongs to RESTful.
   */
  public static function isRestfulPath(RequestInterface $request) {
    return ResourceManager::getPageCallback($request->getPath(FALSE)) == static::FRONT_CONTROLLER_CALLBACK;
>>>>>>> ca7ad7b2
  }

}<|MERGE_RESOLUTION|>--- conflicted
+++ resolved
@@ -184,7 +184,6 @@
   }
 
   /**
-<<<<<<< HEAD
    * Helper function to echo static strings.
    *
    * @param DataInterpreterInterface $value
@@ -197,7 +196,9 @@
    */
   public static function echoMessage(DataInterpreterInterface $value, $message) {
     return $message;
-=======
+  }
+
+  /**
    * Checks if the passed in request belongs to RESTful.
    *
    * @param RequestInterface $request
@@ -208,7 +209,6 @@
    */
   public static function isRestfulPath(RequestInterface $request) {
     return ResourceManager::getPageCallback($request->getPath(FALSE)) == static::FRONT_CONTROLLER_CALLBACK;
->>>>>>> ca7ad7b2
   }
 
 }