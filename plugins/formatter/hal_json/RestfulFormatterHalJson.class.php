--- conflicted
+++ resolved
@@ -135,7 +135,6 @@
     if (!$curie = $this->getCurie()) {
       // Skip if there is no curie defined.
       return $row;
-<<<<<<< HEAD
     }
 
     foreach ($this->handler->getPublicFields() as $pubilc_field_name => $public_field) {
@@ -173,45 +172,6 @@
   }
 
   /**
-=======
-    }
-
-    foreach ($this->handler->getPublicFields() as $pubilc_field_name => $public_field) {
-      if (empty($public_field['resource'])) {
-        // Not a resource.
-        continue;
-      }
-
-      if (empty($row[$pubilc_field_name])) {
-        // No value.
-        continue;
-      }
-
-      $output += array('_embedded' => array());
-
-      $this->moveReferencesToEmbeds($output, $row, $public_field, $pubilc_field_name);
-    }
-
-    return $row;
-  }
-
-  /**
-   * Add Hateoas to a single row.
-   *
-   * @param array $row
-   *   A single row array, passed by reference.
-   */
-  protected function addHateoasRow(array &$row) {
-    if (!empty($row['self'])) {
-      $row += array('_links' => array());
-      $row['_links']['self']['href'] = $row['self'];
-      unset($row['self']);
-    }
-
-  }
-
-  /**
->>>>>>> eba20700
    * {@inheritdoc}
    */
   public function render(array $structured_data) {
@@ -258,25 +218,18 @@
    *   Output array to be modified.
    * @param array $row
    *   The row being processed.
-<<<<<<< HEAD
-   * @param $public_field
-=======
    * @param array $public_field
    *   The public field configuration array.
->>>>>>> eba20700
    * @param $public_field_name
    *   The name of the public field.
    */
   protected function moveReferencesToEmbeds(array &$output, array &$row, $public_field, $public_field_name) {
     $value_metadata = $this->handler->getValueMetadata($row['id'], $public_field_name);
     foreach ($row[$public_field_name] as $index => $resource_row) {
-<<<<<<< HEAD
-=======
       if (empty($value_metadata[$index])) {
         // No metadata.
         continue;
       }
->>>>>>> eba20700
       $metadata = $value_metadata[$index];
 
       // If there is no resource name in the metadata for this particular value,
