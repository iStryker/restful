--- conflicted
+++ resolved
@@ -5,11 +5,7 @@
  * Contains RestfulExceptionHandleTestCase
  */
 
-<<<<<<< HEAD
 class RestfulExceptionHandleTestCase extends \RestfulCurlBaseTestCase {
-=======
-class RestfulExceptionHandleTestCase extends RestfulCurlBaseTestCase {
->>>>>>> 0ff0034e
 
   public static function getInfo() {
     return array(
